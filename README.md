--- conflicted
+++ resolved
@@ -1,7 +1,7 @@
 **DGEclust** is a program for clustering digital expression data, generated from next-generation sequencing
 assays, such as RNA-seq, CAGE and others. It takes as input a table of count data and it estimates the
-number and parameters of the clusters supported by the data. Internally, **DGEclust** uses a `Hierarchical Dirichlet
-Process Mixture Model` for modelling (over-dispersed) count data, combined with a `blocked Gibbs sampler` for
+number and parameters of the clusters supported by the data. Internally, **DGEclust** uses a *Hierarchical Dirichlet
+Process Mixture Model* for modelling (over-dispersed) count data, combined with a *blocked Gibbs sampler* for
 efficient Bayesian learning.
 
 This program is part of the software collection of the [Computational Genomics Group](http://bioinformatics.bris.ac.uk/)
@@ -9,13 +9,8 @@
 more technical details on the statistical methodologies used in this software in the following
 papers:
 
-<<<<<<< HEAD
 1. http://arxiv.org/abs/1301.4144 (Vavoulis & Gough, *J Comput Sci Syst Biol* 7:001-009, **2013**)
 2. http://arxiv.org/abs/1405.0723 (Vavoulis et al., *submitted*, **2014**)
-=======
-1. http://arxiv.org/abs/1301.4144 (Vavoulis & Gough, *J Comput Sci Syst Biol* 7:001-009, 2013)
-2. http://arxiv.org/abs/1405.0723 (Vavoulis et al., *submitted*, 2014)
->>>>>>> 493dec6f
 
 For more information, send an email to Dimitris.Vavoulis@bristol.ac.uk or Julian.Gough@bristol.ac.uk
 
